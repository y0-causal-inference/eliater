--- conflicted
+++ resolved
@@ -22,16 +22,9 @@
 
 import statistics
 from operator import attrgetter
-<<<<<<< HEAD
-from typing import TYPE_CHECKING, Dict, Literal, Optional, Sequence, Tuple
+from typing import Dict, Literal, NamedTuple, Optional, Sequence, Tuple
 
 import networkx.exception
-import optimaladj
-=======
-from typing import Dict, Literal, NamedTuple, Optional, Sequence, Tuple
-
-import networkx.exception
->>>>>>> 23b27595
 import pandas as pd
 from sklearn.linear_model import LinearRegression
 
@@ -48,13 +41,6 @@
     "get_regression_results",
     "get_adjustment_sets",
     "fit_regressions",
-<<<<<<< HEAD
-    "get_adjustment_set",
-    "fit_regression",
-    "to_bayesian_network",
-    "to_causal_graph",
-=======
->>>>>>> 23b27595
 ]
 
 
@@ -241,11 +227,6 @@
     graph: NxMixedGraph, treatments: Variable | set[Variable], outcome: Variable
 ) -> Tuple[frozenset[Variable], str]:
     """Get the optimal adjustment set for estimating the direct effect of treatments on a given outcome."""
-<<<<<<< HEAD
-=======
-    import optimaladj.CausalGraph
-
->>>>>>> 23b27595
     treatments = list(_ensure_set(treatments))
     if len(treatments) > 1:
         raise NotImplementedError
@@ -291,14 +272,9 @@
     treatments: Variable | set[Variable],
     outcome: Variable,
     conditions: None | Variable | set[Variable] = None,
-<<<<<<< HEAD
-) -> Tuple[dict[Variable, float], float]:
-    """Fit a regression model to the adjustment set over the treatments and a given outcome."""
-=======
 ) -> RegressionResult:
     """Fit a regression model to the adjustment set over the treatments and a given outcome."""
     # TODO this is duplicating existing functionality, can delete this entire function
->>>>>>> 23b27595
     if conditions is not None:
         raise NotImplementedError
     treatments = _ensure_set(treatments)
@@ -307,11 +283,7 @@
     variables = sorted(variable_set, key=attrgetter("name"))
     model = LinearRegression()
     model.fit(data[[v.name for v in variables]], data[outcome.name])
-<<<<<<< HEAD
-    return dict(zip(variables, model.coef_)), model.intercept_
-=======
     return RegressionResult(dict(zip(variables, model.coef_)), model.intercept_)
->>>>>>> 23b27595
 
 
 def estimate_query(
@@ -320,33 +292,6 @@
     treatments: Variable | set[Variable],
     outcome: Variable,
     *,
-<<<<<<< HEAD
-    query_type: str = "ate",
-    conditions: None | Variable | set[Variable] = None,
-    interventions: Dict[Variable, float] = None,
-):
-    """Estimate treatment effects using Linear Regression."""
-    treatments = _ensure_set(treatments)
-    if len(treatments) > 1:
-        raise NotImplementedError
-    treatments = list(treatments)
-    coefficients, intercept = fit_regression(graph, data, treatments, outcome, conditions)
-    if query_type == "ate":
-        return coefficients[treatments[0]]
-    if treatments[0] not in interventions:
-        raise Exception
-    y = []
-    x = interventions[treatments[0]]
-    for row in data:
-        value = intercept + coefficients[treatments[0]] * x
-        for variable in set(coefficients.keys()).difference(treatments):
-            value += coefficients[variable] * row[variable]
-        y.append(value)
-    if query_type == "expected_value":
-        return sum(y) / len(y)
-    if query_type == "probability":
-        return y
-=======
     query_type: Literal["ate", "expected_value", "probability"] = "ate",
     conditions: None | Variable | set[Variable] = None,
     interventions: Dict[Variable, float] | None = None,
@@ -417,7 +362,6 @@
         for row in data
     ]
     return y
->>>>>>> 23b27595
 
 
 def _demo():
