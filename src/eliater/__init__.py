--- conflicted
+++ resolved
@@ -2,12 +2,8 @@
 
 """A high level, end-to-end causal inference workflow."""
 
-<<<<<<< HEAD
-__all__ = ["network_validation"]
-=======
 from .discover_latent_nodes import remove_nuisance_variables
 
 __all__ = [
     "remove_nuisance_variables",
-]
->>>>>>> 0b0c13d4
+]