"""This module defines the steps for repairing the network structure.

<<<<<<< HEAD
"Given an Acyclic Directed Mixed Graph (ADMG) and the corresponding data,
you can assess the correctness of the graph by checking whether the conditional
independencies implied by the graph are supported by the data. This can be
performed by using a statistical conditional independence test. For all the
conditional independencies implied by the graph, if any of them, such as X
being independent of Y given Z, is not supported by the data, then the network
structure should be repaired. In the case of a failed test, the network likely
misses confounders between the affected nodes (e.g., X and Y). This module adds
bidirectional edges between the affected nodes to indicate the presence of confounders
and outputs a repaired ADMG."
=======
Given an acyclic directed mixed graph (ADMG) and corresponding observational data,
one can assess whether the conditional independences implied by the structure of the
ADMG are supported by the data with a statistical test for conditional independence.
By default, this workflow uses a chi-square test for discrete data and a Pearson test
for continuous data from :mod:`pgmpy.estimators.CITests`.

Any conditional independency implied by the ADMG that fails to reject the null hypothesis
of the statistical test suggests the presence of a latent confounder between the two
variables for which the test failed. In such cases, this workflow adds a bidirectional
edge between the affected variables.

..todo:: SARA - last sentence, what does this accomplish? how does it improve downstream methodologies like identification?
>>>>>>> 134deadc

Here is an example:

.. code-block:: python

<<<<<<< HEAD
    #Get the input ADMG
    from eliater.examples import multi_mediators

    #Get the data associated with the input ADMG
=======
    graph = NxMixedGraph.from_edges(
        directed=[
            (X, M1),
            (M1, M2),
            (M2, Y),
        ],
        undirected=[
            (X, Y),
        ],
    )

    # Generate observational data for this graph (this is a special example)
>>>>>>> 134deadc
    from eliater.examples.multi_med import generate_data_for_multi_mediators
    observational_data = generate_data_for_multi_mediators(100)

    repaired_graph = fix_graph(graph, observational_data)

"""

import warnings
from typing import Dict, Literal, Optional

import pandas as pd

from y0.algorithm.falsification import get_conditional_independencies
from y0.dsl import Variable
from y0.graph import NxMixedGraph
from y0.struct import get_conditional_independence_tests


def get_state_space_map(
    data: pd.DataFrame, threshold: Optional[int] = 10
) -> Dict[Variable, Literal["discrete", "continuous"]]:
    """Get a dictionary from each variable to its type."""
    column_values_unique_count = {
        column_name: data[column_name].nunique() for column_name in data.columns
    }
    return {
        Variable(column): "discrete"
        if column_values_unique_count[column] <= threshold
        else "continuous"
        for column in data.columns
    }


def is_data_discrete(data: pd.DataFrame) -> bool:
    """Check if all the columns in the dataframe has discrete data."""
    variable_types = set(get_state_space_map(data=data).values())
    return variable_types == {"discrete"}


def is_data_continuous(data: pd.DataFrame) -> bool:
    """Check if all the columns in the dataframe has continuous data."""
    variable_types = set(get_state_space_map(data).values())
    return variable_types == {"continuous"}


def choose_default_test(data: pd.DataFrame) -> str:
    """Choose the default statistical test for testing conditional independencies based on the data."""
    if is_data_discrete(data):
        return "chi-square"
    if is_data_continuous(data):
        return "pearson"
    raise NotImplementedError(
        "Mixed data types are not allowed. Either all of the columns of data should be discrete / continuous."
    )


# FIXME rename to something more descriptive
def fix_graph(
    graph: NxMixedGraph,
    data: pd.DataFrame,
    test: Optional[str] = None,
    significance_level: Optional[float] = 0.05,
) -> NxMixedGraph:
    """Repairs the graph by adding undirected edges between the nodes that fail the conditional independency test."""
    if not test:
        test = choose_default_test(data)

    tests = get_conditional_independence_tests()
    if test not in tests:
        raise ValueError(f"`{test}` is invalid. Supported CI tests are: {sorted(tests)}")

    if is_data_continuous(data) and test != "pearson":
        warnings.warn(
            message="The data is continuous. Either discretize and use chi-square or use the pearson.",
            stacklevel=2,
        )

    if is_data_discrete(data) and test == "pearson":
        raise Exception("Cannot run pearson on discrete data. Use chi-square instead.")

    for conditional_independency in get_conditional_independencies(graph):
        if not conditional_independency.test(
            data, boolean=True, method=test, significance_level=significance_level
        ):
            graph.add_undirected_edge(conditional_independency.left, conditional_independency.right)

    return graph
<|MERGE_RESOLUTION|>--- conflicted
+++ resolved
@@ -1,17 +1,5 @@
 """This module defines the steps for repairing the network structure.
 
-<<<<<<< HEAD
-"Given an Acyclic Directed Mixed Graph (ADMG) and the corresponding data,
-you can assess the correctness of the graph by checking whether the conditional
-independencies implied by the graph are supported by the data. This can be
-performed by using a statistical conditional independence test. For all the
-conditional independencies implied by the graph, if any of them, such as X
-being independent of Y given Z, is not supported by the data, then the network
-structure should be repaired. In the case of a failed test, the network likely
-misses confounders between the affected nodes (e.g., X and Y). This module adds
-bidirectional edges between the affected nodes to indicate the presence of confounders
-and outputs a repaired ADMG."
-=======
 Given an acyclic directed mixed graph (ADMG) and corresponding observational data,
 one can assess whether the conditional independences implied by the structure of the
 ADMG are supported by the data with a statistical test for conditional independence.
@@ -23,19 +11,14 @@
 variables for which the test failed. In such cases, this workflow adds a bidirectional
 edge between the affected variables.
 
-..todo:: SARA - last sentence, what does this accomplish? how does it improve downstream methodologies like identification?
->>>>>>> 134deadc
+This process allows for unbiased estimation of causal queries in cases where the
+overall ADMG structure of the observed variables is correct, but the number and location of
+latent variables is unknown.
 
 Here is an example:
 
 .. code-block:: python
 
-<<<<<<< HEAD
-    #Get the input ADMG
-    from eliater.examples import multi_mediators
-
-    #Get the data associated with the input ADMG
-=======
     graph = NxMixedGraph.from_edges(
         directed=[
             (X, M1),
@@ -48,8 +31,6 @@
     )
 
     # Generate observational data for this graph (this is a special example)
->>>>>>> 134deadc
-    from eliater.examples.multi_med import generate_data_for_multi_mediators
     observational_data = generate_data_for_multi_mediators(100)
 
     repaired_graph = fix_graph(graph, observational_data)
