--- conflicted
+++ resolved
@@ -47,7 +47,6 @@
 
     new_graph = remove_latent_variables(graph, treatments=X, outcomes=Y)
 
-<<<<<<< HEAD
 The nuisance variables are identified as R1, R2, and R3. The input ADMG is converted to a latent variable DAG where
 bi-directed edges are assigned as latent nodes upstream of their two incident nodes. R1, R2, and R3 are
 marked as latent in the latent variable DAG.
@@ -61,11 +60,6 @@
 latent dag does not include the nuisance variables. The latent variable DAG can then be converted back to an ADMG.
 The new graph is simpler than the original graph and only contains variables necessary for estimation of the
 causal effect of interest.
-=======
-The nuisance variables are identified as R1, R2, and R3 and removed from the output graph.
-The new graph is simpler than the original graph and only contains variables necessary for estimation
-of the causal effect of interest.
->>>>>>> 0fed8504
 
 .. code-block:: python
 
@@ -98,7 +92,6 @@
 ) -> NxMixedGraph:
     """Find all nuissance variables and remove them based on Evans' simplification rules.
 
-<<<<<<< HEAD
     :param graph: an NxMixedGraph
     :param treatments: a list of treatments
     :param outcomes: a list of outcomes
@@ -113,8 +106,6 @@
         directly. They just want to put their graph in and get a new graph out. During
         development, it's fine to focus on :func:`mark_nuisance_variables_as_latent`,
         but all high-level documentation needs to point to this function.
-=======
->>>>>>> 0fed8504
     """
     lv_dag = mark_nuisance_variables_as_latent(
         graph=graph, treatments=treatments, outcomes=outcomes, tag=tag
