--- conflicted
+++ resolved
@@ -13,16 +13,12 @@
     frontdoor_backdoor_example,
     multiple_mediators_single_confounder_example,
 )
-<<<<<<< HEAD
 from eliater.regression import (
     get_adjustment_set,
     get_regression_coefficients,
     to_bayesian_network,
     to_causal_graph,
 )
-=======
-from eliater.regression import get_adjustment_set, get_regression_results
->>>>>>> 23b27595
 from y0.dsl import Z1, Z2, Z3, Variable, X, Y
 from y0.graph import NxMixedGraph
 
@@ -85,11 +81,7 @@
 
     def test_example3(self):
         """Test getting adjustment set for multiple-mediators-multiple-confounders graph."""
-<<<<<<< HEAD
         graph = multiple_mediators_confounders_example.graph
-=======
-        graph = example_2.graph
->>>>>>> 23b27595
         expected = frozenset([Z3]), "Optimal Adjustment Set"
         actual = get_adjustment_set(graph, X, Y)
         self.assertTrue(self._compare(actual, expected))
@@ -164,7 +156,6 @@
         self.assertTrue(self._compare(actual, expected))
 
 
-<<<<<<< HEAD
 class TestToBayesianNetwork(unittest.TestCase):
     """Tests converting a mixed graph to an equivalent :class:`pgmpy.BayesianNetwork`."""
 
@@ -220,8 +211,6 @@
         self.assertTrue(self._compare_causal_graphs(expected, actual))
 
 
-=======
->>>>>>> 23b27595
 # class TestFitRegression(unittest.TestCase):
 #
 #     def test_ecoli(self):
