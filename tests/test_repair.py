--- conflicted
+++ resolved
@@ -108,11 +108,7 @@
         """Test repair_network for multi_mediators."""
         actual_fixed_graph = repair_network(
             multiple_mediators_single_confounder_example.graph,
-<<<<<<< HEAD
             multiple_mediators_single_confounder_example.generate_data(),
-=======
-            multiple_mediators_single_confounder_example.generate_data(100)
->>>>>>> 5ae0f050
         )
         expected_fixed_graph = NxMixedGraph.from_str_adj(
             directed={"X": ["M1"], "M1": ["M2"], "M2": ["Y"]}, undirected={"X": ["Y"], "M1": ["Y"]}
